--- conflicted
+++ resolved
@@ -1551,18 +1551,9 @@
         -------
         none
         '''
-<<<<<<< HEAD
-        self.solution_terminal.vFunc   = ValueFunc(self.solution_terminal.cFunc,self.CRRA)
-        self.solution_terminal.vPfunc  = MargValueFunc(self.solution_terminal.cFunc,self.CRRA)
-        self.solution_terminal.vPPfunc = MargMargValueFunc(self.solution_terminal.cFunc,self.CRRA)
-
-    def preSolve(self):
-        self.updateSolutionTerminal()
-=======
         self.solution_terminal.vFunc   = ValueFunc(self.cFunc_terminal_,self.CRRA)
         self.solution_terminal.vPfunc  = MargValueFunc(self.cFunc_terminal_,self.CRRA)
         self.solution_terminal.vPPfunc = MargMargValueFunc(self.cFunc_terminal_,self.CRRA)
->>>>>>> b75b840e
         
     def update(self):
         '''
@@ -1686,9 +1677,6 @@
         pPrev          = self.pNow
         TranShkNow     = self.TranShkNow
         PermShkNow     = self.PermShkNow
-<<<<<<< HEAD
-        RfreeNow       = self.RfreeNow
-=======
         if hasattr(self,'RboroNow'):
             RboroNow   = self.RboroNow
             RsaveNow   = self.RsaveNow
@@ -1696,7 +1684,6 @@
             RfreeNow[aPrev > 0] = RsaveNow
         else:
             RfreeNow   = self.RfreeNow
->>>>>>> b75b840e
         cFuncNow       = self.cFuncNow
         
         # Simulate the period
